from ._deg import smf
from ._fop import fop
from ._mfi import mfi
from ._gate_freq import gate_frequencies, gate_frequencies_mem
from ._mst import mst
from ._dr import umap, tsne, diffmap, pca
from ._parc import parc
from ._flowsom import flowsom
from ._leiden import leiden
from ._phenograph import phenograph
from ._neighbors import neighbors
from ._pca import pca_samplewise
from ._tsne import tsne_samplewise
from ._mds import mds_samplewise
from ._umap import umap_samplewise
from ._correct_expression import correct_expression
<<<<<<< HEAD

__all__ = [
    "smf",
    "fop",
    "mfi",
    "gate_frequencies",
    "gate_frequencies_mem",
    "mst",
    "umap",
    "tsne",
    "diffmap",
    "pca",
    "parc",
    "flowsom",
    "leiden",
    "phenograph",
    "neighbors",
    "pca_samplewise",
    "tsne_samplewise",
    "mds_samplewise",
    "umap_samplewise",
    "correct_expression",
]
=======
from ._harmony import harmony_integrate
from ._scanorama import scanorama_integrate
>>>>>>> 54f57bfd
<|MERGE_RESOLUTION|>--- conflicted
+++ resolved
@@ -14,7 +14,8 @@
 from ._mds import mds_samplewise
 from ._umap import umap_samplewise
 from ._correct_expression import correct_expression
-<<<<<<< HEAD
+from ._harmony import harmony_integrate
+from ._scanorama import scanorama_integrate
 
 __all__ = [
     "smf",
@@ -37,8 +38,4 @@
     "mds_samplewise",
     "umap_samplewise",
     "correct_expression",
-]
-=======
-from ._harmony import harmony_integrate
-from ._scanorama import scanorama_integrate
->>>>>>> 54f57bfd
+]